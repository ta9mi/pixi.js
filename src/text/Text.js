--- conflicted
+++ resolved
@@ -552,12 +552,4 @@
     this.canvas = null;
 
     this._texture.destroy(destroyBaseTexture === undefined ? true : destroyBaseTexture);
-<<<<<<< HEAD
-=======
-};
-
-Text.prototype.setText = function ()
-{
-    window.console.warn(" setText is now deprecated, please use the text property, e.g : myText.text = 'my text'; ");
->>>>>>> b2ed382e
 };