/**
 * @author Mat Groves http://matgroves.com/ @Doormat23
 */

/**
 * A set of functions used by the webGL renderer to draw the primitive graphics data
 *
 * @class CanvasGraphics
 */
PIXI.WebGLGraphics = function()
{
	
}

/**
 * Renders the graphics object
 *
 * @static
 * @private
 * @method renderGraphics
 * @param graphics {Graphics}
 * @param projection {Object}
 */
PIXI.WebGLGraphics.renderGraphics = function(graphics, projection)
{
<<<<<<< HEAD
	var gl = PIXI.gl;
	
	if(!graphics._webGL)graphics._webGL = {points:[], indices:[], lastIndex:0, 
										   buffer:gl.createBuffer(),
										   indexBuffer:gl.createBuffer()};
	
	if(graphics.dirty)
	{
		graphics.dirty = false;
		
		if(graphics.clearDirty)
		{
			graphics.clearDirty = false;
			
			graphics._webGL.lastIndex = 0;
			graphics._webGL.points = [];
			graphics._webGL.indices = [];
			
		}
		
		PIXI.WebGLGraphics.updateGraphics(graphics);
	}
	
	PIXI.activatePrimitiveShader();
	
	// This  could be speeded up fo sure!
	var m = PIXI.mat3.clone(graphics.worldTransform);
	
	PIXI.mat3.transpose(m);
	
	// set the matrix transform for the 
 	gl.blendFunc(gl.ONE, gl.ONE_MINUS_SRC_ALPHA);

 	gl.uniformMatrix3fv(PIXI.primitiveShader.translationMatrix, false, m);
 	
	gl.uniform2f(PIXI.primitiveShader.projectionVector, projection.x, -projection.y);
	gl.uniform2f(PIXI.primitiveShader.offsetVector, -PIXI.offset.x, -PIXI.offset.y);
	
	gl.uniform1f(PIXI.primitiveShader.alpha, graphics.worldAlpha);
	gl.bindBuffer(gl.ARRAY_BUFFER, graphics._webGL.buffer);
	
	gl.vertexAttribPointer(PIXI.primitiveShader.aVertexPosition, 2, gl.FLOAT, false, 4 * 6, 0);
	gl.vertexAttribPointer(PIXI.primitiveShader.colorAttribute, 4, gl.FLOAT, false,4 * 6, 2 * 4);
	
	// set the index buffer!
	gl.bindBuffer(gl.ELEMENT_ARRAY_BUFFER, graphics._webGL.indexBuffer);
	

	gl.drawElements(gl.TRIANGLE_STRIP,  graphics._webGL.indices.length, gl.UNSIGNED_SHORT, 0 );
	
	PIXI.deactivatePrimitiveShader();
	
	
	// return to default shader...
//	PIXI.activateShader(PIXI.defaultShader);
=======
    var gl = PIXI.gl;

    if(!graphics._webGL)graphics._webGL = {points:[], indices:[], lastIndex:0,
                                           buffer:gl.createBuffer(),
                                           indexBuffer:gl.createBuffer()};

    if(graphics.dirty)
    {
        graphics.dirty = false;

        if(graphics.clearDirty)
        {
            graphics.clearDirty = false;

            graphics._webGL.lastIndex = 0;
            graphics._webGL.points = [];
            graphics._webGL.indices = [];

        }

        PIXI.WebGLGraphics.updateGraphics(graphics);
    }


    PIXI.activatePrimitiveShader();

    // This  could be speeded up fo sure!
    var m = PIXI.mat3.clone(graphics.worldTransform);

    PIXI.mat3.transpose(m);

    // set the matrix transform for the
    gl.blendFunc(gl.ONE, gl.ONE_MINUS_SRC_ALPHA);

    gl.uniformMatrix3fv(PIXI.primitiveProgram.translationMatrix, false, m);

    gl.uniform2f(PIXI.primitiveProgram.projectionVector, projection.x, projection.y);

    gl.uniform1f(PIXI.primitiveProgram.alpha, graphics.worldAlpha);

    gl.bindBuffer(gl.ARRAY_BUFFER, graphics._webGL.buffer);

    // WHY DOES THIS LINE NEED TO BE THERE???
    gl.vertexAttribPointer(PIXI.shaderProgram.vertexPositionAttribute, 2, gl.FLOAT, false, 0, 0);
    // its not even used.. but need to be set or it breaks?
    // only on pc though..

    gl.vertexAttribPointer(PIXI.primitiveProgram.vertexPositionAttribute, 2, gl.FLOAT, false, 4 * 6, 0);
    gl.vertexAttribPointer(PIXI.primitiveProgram.colorAttribute, 4, gl.FLOAT, false,4 * 6, 2 * 4);

    // set the index buffer!
    gl.bindBuffer(gl.ELEMENT_ARRAY_BUFFER, graphics._webGL.indexBuffer);

    gl.drawElements(gl.TRIANGLE_STRIP,  graphics._webGL.indices.length, gl.UNSIGNED_SHORT, 0 );

    // return to default shader...
    PIXI.activateDefaultShader();
>>>>>>> 67d0c577
}

/**
 * Updates the graphics object
 *
 * @static
 * @private
 * @method updateGraphics
 * @param graphics {Graphics}
 */
PIXI.WebGLGraphics.updateGraphics = function(graphics)
{
<<<<<<< HEAD
	for (var i=graphics._webGL.lastIndex; i < graphics.graphicsData.length; i++) 
	{
		var data = graphics.graphicsData[i];
		
		if(data.type == PIXI.Graphics.POLY)
		{
			if(data.fill)
			{
				if(data.points.length>3) 
				PIXI.WebGLGraphics.buildPoly(data, graphics._webGL);
			}
			
			if(data.lineWidth > 0)
			{
				PIXI.WebGLGraphics.buildLine(data, graphics._webGL);
			}
		}
		else if(data.type == PIXI.Graphics.RECT)
		{
			PIXI.WebGLGraphics.buildRectangle(data, graphics._webGL);
		}
		else if(data.type == PIXI.Graphics.CIRC || data.type == PIXI.Graphics.ELIP)
		{
			PIXI.WebGLGraphics.buildCircle(data, graphics._webGL);
		}
	};
	
	graphics._webGL.lastIndex = graphics.graphicsData.length;
	
	var gl = PIXI.gl;

	graphics._webGL.glPoints = new Float32Array(graphics._webGL.points);
	
	gl.bindBuffer(gl.ARRAY_BUFFER, graphics._webGL.buffer);
	gl.bufferData(gl.ARRAY_BUFFER, graphics._webGL.glPoints, gl.STATIC_DRAW);
	
	graphics._webGL.glIndicies = new Uint16Array(graphics._webGL.indices);
	
	gl.bindBuffer(gl.ELEMENT_ARRAY_BUFFER, graphics._webGL.indexBuffer);
=======
    for (var i=graphics._webGL.lastIndex; i < graphics.graphicsData.length; i++)
    {
        var data = graphics.graphicsData[i];

        if(data.type == PIXI.Graphics.POLY)
        {
            if(data.fill)
            {
                if(data.points.length>3)
                PIXI.WebGLGraphics.buildPoly(data, graphics._webGL);
            }

            if(data.lineWidth > 0)
            {
                PIXI.WebGLGraphics.buildLine(data, graphics._webGL);
            }
        }
        else if(data.type == PIXI.Graphics.RECT)
        {
            PIXI.WebGLGraphics.buildRectangle(data, graphics._webGL);
        }
        else if(data.type == PIXI.Graphics.CIRC || data.type == PIXI.Graphics.ELIP)
        {
            PIXI.WebGLGraphics.buildCircle(data, graphics._webGL);
        }
    }

    graphics._webGL.lastIndex = graphics.graphicsData.length;

    var gl = PIXI.gl;

    graphics._webGL.glPoints = new Float32Array(graphics._webGL.points);

    gl.bindBuffer(gl.ARRAY_BUFFER, graphics._webGL.buffer);
    gl.bufferData(gl.ARRAY_BUFFER, graphics._webGL.glPoints, gl.STATIC_DRAW);

    graphics._webGL.glIndicies = new Uint16Array(graphics._webGL.indices);

    gl.bindBuffer(gl.ELEMENT_ARRAY_BUFFER, graphics._webGL.indexBuffer);
>>>>>>> 67d0c577
    gl.bufferData(gl.ELEMENT_ARRAY_BUFFER, graphics._webGL.glIndicies, gl.STATIC_DRAW);
}

/**
 * Builds a rectangle to draw
 *
 * @static
 * @private
 * @method buildRectangle
 * @param graphics {Graphics}
 * @param webGLData {Object}
 */
PIXI.WebGLGraphics.buildRectangle = function(graphicsData, webGLData)
{
<<<<<<< HEAD
	// --- //
	// need to convert points to a nice regular data
	// 
	var rectData = graphicsData.points;
	var x = rectData[0];
	var y = rectData[1];
	var width = rectData[2];
	var height = rectData[3];
	
	
	if(graphicsData.fill)
	{
		var color = HEXtoRGB(graphicsData.fillColor);
		var alpha = graphicsData.fillAlpha;
		
		var r = color[0] * alpha;
		var g = color[1] * alpha;
		var b = color[2] * alpha;
	
		var verts = webGLData.points;
		var indices = webGLData.indices;
	
		var vertPos = verts.length/6;
		
		// start
		verts.push(x, y);
		verts.push(r, g, b, alpha);
		
		verts.push(x + width, y);
		verts.push(r, g, b, alpha);
		
		verts.push(x , y + height);
		verts.push(r, g, b, alpha);
		
		verts.push(x + width, y + height);
		verts.push(r, g, b, alpha);
		
		// insert 2 dead triangles..
		indices.push(vertPos, vertPos, vertPos+1, vertPos+2, vertPos+3, vertPos+3)
	}
	
	if(graphicsData.lineWidth)
	{
		graphicsData.points = [x, y,
				  x + width, y,
				  x + width, y + height,
				  x, y + height,
				  x, y];
	
		PIXI.WebGLGraphics.buildLine(graphicsData, webGLData);
	}
	
=======
    // --- //
    // need to convert points to a nice regular data
    //
    var rectData = graphicsData.points;
    var x = rectData[0];
    var y = rectData[1];
    var width = rectData[2];
    var height = rectData[3];


    if(graphicsData.fill)
    {
        var color = hex2rgb(graphicsData.fillColor);
        var alpha = graphicsData.fillAlpha;

        var r = color[0] * alpha;
        var g = color[1] * alpha;
        var b = color[2] * alpha;

        var verts = webGLData.points;
        var indices = webGLData.indices;

        var vertPos = verts.length/6;

        // start
        verts.push(x, y);
        verts.push(r, g, b, alpha);

        verts.push(x + width, y);
        verts.push(r, g, b, alpha);

        verts.push(x , y + height);
        verts.push(r, g, b, alpha);

        verts.push(x + width, y + height);
        verts.push(r, g, b, alpha);

        // insert 2 dead triangles..
        indices.push(vertPos, vertPos, vertPos+1, vertPos+2, vertPos+3, vertPos+3)
    }

    if(graphicsData.lineWidth)
    {
        graphicsData.points = [x, y,
                  x + width, y,
                  x + width, y + height,
                  x, y + height,
                  x, y];

        PIXI.WebGLGraphics.buildLine(graphicsData, webGLData);
    }

>>>>>>> 67d0c577
}

/**
 * Builds a circle to draw
 *
 * @static
 * @private
 * @method buildCircle
 * @param graphics {Graphics}
 * @param webGLData {Object}
 */
PIXI.WebGLGraphics.buildCircle = function(graphicsData, webGLData)
{
<<<<<<< HEAD
	// --- //
	// need to convert points to a nice regular data
	// 
	var rectData = graphicsData.points;
	var x = rectData[0];
	var y = rectData[1];
	var width = rectData[2];
	var height = rectData[3];
	
	var totalSegs = 40;
	var seg = (Math.PI * 2) / totalSegs ;
		
	if(graphicsData.fill)
	{
		var color = HEXtoRGB(graphicsData.fillColor);
		var alpha = graphicsData.fillAlpha;

		var r = color[0] * alpha;
		var g = color[1] * alpha;
		var b = color[2] * alpha;
	
		var verts = webGLData.points;
		var indices = webGLData.indices;
	
		var vecPos = verts.length/6;
		
		indices.push(vecPos);
		
		for (var i=0; i < totalSegs + 1 ; i++) 
		{
			verts.push(x,y, r, g, b, alpha);
			
			verts.push(x + Math.sin(seg * i) * width,
					   y + Math.cos(seg * i) * height,
					   r, g, b, alpha);
		
			indices.push(vecPos++, vecPos++);
		};
		
		indices.push(vecPos-1);
	}
	
	if(graphicsData.lineWidth)
	{
		graphicsData.points = [];
		
		for (var i=0; i < totalSegs + 1; i++) 
		{
			graphicsData.points.push(x + Math.sin(seg * i) * width,
									 y + Math.cos(seg * i) * height)
		};
		
		PIXI.WebGLGraphics.buildLine(graphicsData, webGLData);
	}
	
=======
    // --- //
    // need to convert points to a nice regular data
    //
    var rectData = graphicsData.points;
    var x = rectData[0];
    var y = rectData[1];
    var width = rectData[2];
    var height = rectData[3];

    var totalSegs = 40;
    var seg = (Math.PI * 2) / totalSegs ;
    var i;

    if (graphicsData.fill)
    {
        var color = hex2rgb(graphicsData.fillColor);
        var alpha = graphicsData.fillAlpha;

        var r = color[0] * alpha;
        var g = color[1] * alpha;
        var b = color[2] * alpha;

        var verts = webGLData.points;
        var indices = webGLData.indices;

        var vecPos = verts.length/6;

        indices.push(vecPos);

        for (i = 0; i < totalSegs + 1 ; i++)
        {
            verts.push(x,y, r, g, b, alpha);

            verts.push(x + Math.sin(seg * i) * width,
                       y + Math.cos(seg * i) * height,
                       r, g, b, alpha);

            indices.push(vecPos++, vecPos++);
        }

        indices.push(vecPos-1);
    }

    if (graphicsData.lineWidth)
    {
        graphicsData.points = [];

        for (i = 0; i < totalSegs + 1; i++)
        {
            graphicsData.points.push(x + Math.sin(seg * i) * width,
                                     y + Math.cos(seg * i) * height)
        }

        PIXI.WebGLGraphics.buildLine(graphicsData, webGLData);
    }

>>>>>>> 67d0c577
}

/**
 * Builds a line to draw
 *
 * @static
 * @private
 * @method buildLine
 * @param graphics {Graphics}
 * @param webGLData {Object}
 */
PIXI.WebGLGraphics.buildLine = function(graphicsData, webGLData)
{
<<<<<<< HEAD
	// TODO OPTIMISE!
	
	var wrap = true;
	var points = graphicsData.points;
	if(points.length == 0)return;
	
	// if the line width is an odd number add 0.5 to align to a whole pixel
	if(graphicsData.lineWidth%2)
	{
		for (var i = 0; i < points.length; i++) {
			points[i] += 0.5;
		};
	}

	// get first and last point.. figure out the middle!
	var firstPoint = new PIXI.Point( points[0], points[1] );
	var lastPoint = new PIXI.Point( points[points.length - 2], points[points.length - 1] );
	
	// if the first point is the last point - goona have issues :)
	if(firstPoint.x == lastPoint.x && firstPoint.y == lastPoint.y)
	{
		points.pop();
		points.pop();
		
		lastPoint = new PIXI.Point( points[points.length - 2], points[points.length - 1] );
		
		var midPointX = lastPoint.x + (firstPoint.x - lastPoint.x) *0.5;
		var midPointY = lastPoint.y + (firstPoint.y - lastPoint.y) *0.5;
		
		points.unshift(midPointX, midPointY);
		points.push(midPointX, midPointY)
	}
	
	var verts = webGLData.points;
	var indices = webGLData.indices;
	var length = points.length / 2;
	var indexCount = points.length;
	var indexStart = verts.length/6;
	
	// DRAW the Line
	var width = graphicsData.lineWidth / 2;
	
	// sort color
	var color = HEXtoRGB(graphicsData.lineColor);
	var alpha = graphicsData.lineAlpha;
	var r = color[0] * alpha;
	var g = color[1] * alpha;
	var b = color[2] * alpha;
	
	var p1x, p1y, p2x, p2y, p3x, p3y;
	var perpx, perpy, perp2x, perp2y, perp3x, perp3y;
	var ipx, ipy;
	var a1, b1, c1, a2, b2, c2;
	var denom, pdist, dist;
	
	p1x = points[0];
	p1y = points[1];
	
	p2x = points[2];
	p2y = points[3];
	
	perpx = -(p1y - p2y);
	perpy =  p1x - p2x;
	
	dist = Math.sqrt(perpx*perpx + perpy*perpy);
	
	perpx /= dist;
	perpy /= dist;
	perpx *= width;
	perpy *= width;
	
	// start
	verts.push(p1x - perpx , p1y - perpy,
				r, g, b, alpha);
	
	verts.push(p1x + perpx , p1y + perpy,
				r, g, b, alpha);
	
	for (var i = 1; i < length-1; i++) 
	{
		p1x = points[(i-1)*2];
		p1y = points[(i-1)*2 + 1];
		
		p2x = points[(i)*2]
		p2y = points[(i)*2 + 1]
		
		p3x = points[(i+1)*2];
		p3y = points[(i+1)*2 + 1];
		
		perpx = -(p1y - p2y);
		perpy = p1x - p2x;
		
		dist = Math.sqrt(perpx*perpx + perpy*perpy);
		perpx /= dist;
		perpy /= dist;
		perpx *= width;
		perpy *= width;

		perp2x = -(p2y - p3y);
		perp2y = p2x - p3x;
		
		dist = Math.sqrt(perp2x*perp2x + perp2y*perp2y);
		perp2x /= dist;
		perp2y /= dist;
		perp2x *= width;
		perp2y *= width;
		
		a1 = (-perpy + p1y) - (-perpy + p2y);
	    b1 = (-perpx + p2x) - (-perpx + p1x);
	    c1 = (-perpx + p1x) * (-perpy + p2y) - (-perpx + p2x) * (-perpy + p1y);
	    a2 = (-perp2y + p3y) - (-perp2y + p2y);
	    b2 = (-perp2x + p2x) - (-perp2x + p3x);
	    c2 = (-perp2x + p3x) * (-perp2y + p2y) - (-perp2x + p2x) * (-perp2y + p3y);
	 
	    denom = a1*b2 - a2*b1;

	   if(Math.abs(denom) < 0.1 )
		{
		
			denom+=10.1;
			verts.push(p2x - perpx , p2y - perpy,
				r, g, b, alpha);
	
			verts.push(p2x + perpx , p2y + perpy,
				r, g, b, alpha);
			
			continue;
		}
	    
	    px = (b1*c2 - b2*c1)/denom;
	    py = (a2*c1 - a1*c2)/denom;
		
			
		pdist = (px -p2x) * (px -p2x) + (py -p2y) + (py -p2y);
		

		if(pdist > 140 * 140)
		{
			perp3x = perpx - perp2x;
			perp3y = perpy - perp2y;
			
			dist = Math.sqrt(perp3x*perp3x + perp3y*perp3y);
			perp3x /= dist;
			perp3y /= dist;
			perp3x *= width;
			perp3y *= width;
			
			verts.push(p2x - perp3x, p2y -perp3y);
			verts.push(r, g, b, alpha);
			
			verts.push(p2x + perp3x, p2y +perp3y);
			verts.push(r, g, b, alpha);
			
			verts.push(p2x - perp3x, p2y -perp3y);
			verts.push(r, g, b, alpha);
			
			indexCount++;
		}
		else
		{

			verts.push(px , py);
			verts.push(r, g, b, alpha);
			
			verts.push(p2x - (px-p2x), p2y - (py - p2y));
			verts.push(r, g, b, alpha);
		}
	}
	
	p1x = points[(length-2)*2]
	p1y = points[(length-2)*2 + 1] 
	
	p2x = points[(length-1)*2]
	p2y = points[(length-1)*2 + 1]
	
	perpx = -(p1y - p2y)
	perpy = p1x - p2x;
	
	dist = Math.sqrt(perpx*perpx + perpy*perpy);
	perpx /= dist;
	perpy /= dist;
	perpx *= width;
	perpy *= width;
	
	verts.push(p2x - perpx , p2y - perpy)
	verts.push(r, g, b, alpha);
	
	verts.push(p2x + perpx , p2y + perpy)
	verts.push(r, g, b, alpha);
	
	indices.push(indexStart);
	
	for (var i=0; i < indexCount; i++) 
	{
		indices.push(indexStart++);
	};
	
	indices.push(indexStart-1);
=======
    // TODO OPTIMISE!

    var wrap = true;
    var points = graphicsData.points;
    if (points.length === 0) return;

    // get first and last point.. figure out the middle!
    var firstPoint = new PIXI.Point( points[0], points[1] );
    var lastPoint = new PIXI.Point( points[points.length - 2], points[points.length - 1] );

    // if the first point is the last point - goona have issues :)
    if (firstPoint.x == lastPoint.x && firstPoint.y == lastPoint.y)
    {
        points.pop();
        points.pop();

        lastPoint = new PIXI.Point( points[points.length - 2], points[points.length - 1] );

        var midPointX = lastPoint.x + (firstPoint.x - lastPoint.x) *0.5;
        var midPointY = lastPoint.y + (firstPoint.y - lastPoint.y) *0.5;

        points.unshift(midPointX, midPointY);
        points.push(midPointX, midPointY)
    }

    var verts = webGLData.points;
    var indices = webGLData.indices;
    var length = points.length / 2;
    var indexCount = points.length;
    var indexStart = verts.length/6;

    // DRAW the Line
    var width = graphicsData.lineWidth / 2;

    // sort color
    var color = hex2rgb(graphicsData.lineColor);
    var alpha = graphicsData.lineAlpha;
    var r = color[0] * alpha;
    var g = color[1] * alpha;
    var b = color[2] * alpha;

    var p1x, p1y, p2x, p2y, p3x, p3y;
    var perpx, perpy, perp2x, perp2y, perp3x, perp3y;
    var ipx, ipy;
    var a1, b1, c1, a2, b2, c2;
    var denom, pdist, dist;

    p1x = points[0];
    p1y = points[1];

    p2x = points[2];
    p2y = points[3];

    perpx = -(p1y - p2y);
    perpy =  p1x - p2x;

    dist = Math.sqrt(perpx*perpx + perpy*perpy);

    perpx /= dist;
    perpy /= dist;
    perpx *= width;
    perpy *= width;

    // start
    verts.push(p1x - perpx , p1y - perpy,
                r, g, b, alpha);

    verts.push(p1x + perpx , p1y + perpy,
                r, g, b, alpha);

    for (var i = 1; i < length-1; i++)
    {
        p1x = points[(i-1)*2];
        p1y = points[(i-1)*2 + 1];

        p2x = points[(i)*2]
        p2y = points[(i)*2 + 1]

        p3x = points[(i+1)*2];
        p3y = points[(i+1)*2 + 1];

        perpx = -(p1y - p2y);
        perpy = p1x - p2x;

        dist = Math.sqrt(perpx*perpx + perpy*perpy);
        perpx /= dist;
        perpy /= dist;
        perpx *= width;
        perpy *= width;

        perp2x = -(p2y - p3y);
        perp2y = p2x - p3x;

        dist = Math.sqrt(perp2x*perp2x + perp2y*perp2y);
        perp2x /= dist;
        perp2y /= dist;
        perp2x *= width;
        perp2y *= width;

        a1 = (-perpy + p1y) - (-perpy + p2y);
        b1 = (-perpx + p2x) - (-perpx + p1x);
        c1 = (-perpx + p1x) * (-perpy + p2y) - (-perpx + p2x) * (-perpy + p1y);
        a2 = (-perp2y + p3y) - (-perp2y + p2y);
        b2 = (-perp2x + p2x) - (-perp2x + p3x);
        c2 = (-perp2x + p3x) * (-perp2y + p2y) - (-perp2x + p2x) * (-perp2y + p3y);

        denom = a1*b2 - a2*b1;

        if (denom === 0) {
            denom+=1;
        }

        px = (b1*c2 - b2*c1)/denom;
        py = (a2*c1 - a1*c2)/denom;

        pdist = (px -p2x) * (px -p2x) + (py -p2y) + (py -p2y);

        if(pdist > 140 * 140)
        {
            perp3x = perpx - perp2x;
            perp3y = perpy - perp2y;

            dist = Math.sqrt(perp3x*perp3x + perp3y*perp3y);
            perp3x /= dist;
            perp3y /= dist;
            perp3x *= width;
            perp3y *= width;

            verts.push(p2x - perp3x, p2y -perp3y);
            verts.push(r, g, b, alpha);

            verts.push(p2x + perp3x, p2y +perp3y);
            verts.push(r, g, b, alpha);

            verts.push(p2x - perp3x, p2y -perp3y);
            verts.push(r, g, b, alpha);

            indexCount++;
        }
        else
        {
            verts.push(px , py);
            verts.push(r, g, b, alpha);

            verts.push(p2x - (px-p2x), p2y - (py - p2y));
            verts.push(r, g, b, alpha);
        }
    }

    p1x = points[(length-2)*2]
    p1y = points[(length-2)*2 + 1]

    p2x = points[(length-1)*2]
    p2y = points[(length-1)*2 + 1]

    perpx = -(p1y - p2y)
    perpy = p1x - p2x;

    dist = Math.sqrt(perpx*perpx + perpy*perpy);
    perpx /= dist;
    perpy /= dist;
    perpx *= width;
    perpy *= width;

    verts.push(p2x - perpx , p2y - perpy)
    verts.push(r, g, b, alpha);

    verts.push(p2x + perpx , p2y + perpy)
    verts.push(r, g, b, alpha);

    indices.push(indexStart);

    for (i = 0; i < indexCount; i++)
    {
        indices.push(indexStart++);
    }

    indices.push(indexStart-1);
>>>>>>> 67d0c577
}

/**
 * Builds a polygon to draw
 *
 * @static
 * @private
 * @method buildPoly
 * @param graphics {Graphics}
 * @param webGLData {Object}
 */
PIXI.WebGLGraphics.buildPoly = function(graphicsData, webGLData)
{
<<<<<<< HEAD
	var points = graphicsData.points;
	if(points.length < 6)return;
	
	// get first and last point.. figure out the middle!
	var verts = webGLData.points;
	var indices = webGLData.indices;
	
	var length = points.length / 2;
	
	// sort color
	var color = HEXtoRGB(graphicsData.fillColor);
	var alpha = graphicsData.fillAlpha;
	var r = color[0] * alpha;
	var g = color[1] * alpha;
	var b = color[2] * alpha;
	
	var triangles = PIXI.PolyK.Triangulate(points);
	
	var vertPos = verts.length / 6;
	
	for (var i=0; i < triangles.length; i+=3) 
	{
		indices.push(triangles[i] + vertPos);
		indices.push(triangles[i] + vertPos);
		indices.push(triangles[i+1] + vertPos);
		indices.push(triangles[i+2] +vertPos);
		indices.push(triangles[i+2] + vertPos);
	};
	
	for (var i = 0; i < length; i++) 
	{
		verts.push(points[i * 2], points[i * 2 + 1],
				   r, g, b, alpha);
	};
=======
    var points = graphicsData.points;
    if (points.length < 6) return;

    // get first and last point.. figure out the middle!
    var verts = webGLData.points;
    var indices = webGLData.indices;

    var triangles = PIXI.PolyK.Triangulate(points);
    var vertPos = verts.length / 6;

    for (var i = 0, l = triangles.length; i < l; i+=3)
    {
        indices.push(triangles[i] + vertPos);
        indices.push(triangles[i] + vertPos);
        indices.push(triangles[i+1] + vertPos);
        indices.push(triangles[i+2] +vertPos);
        indices.push(triangles[i+2] + vertPos);
    }

    // sort color
    var color = hex2rgb(graphicsData.fillColor);
    var alpha = graphicsData.fillAlpha;
    var r = color[0] * alpha;
    var g = color[1] * alpha;
    var b = color[2] * alpha;

    for (i = 0, l = points.length / 2; i < l; i++)
    {
        verts.push(points[i * 2], points[i * 2 + 1],
                   r, g, b, alpha);
    }
>>>>>>> 67d0c577
}

<|MERGE_RESOLUTION|>--- conflicted
+++ resolved
@@ -9,7 +9,7 @@
  */
 PIXI.WebGLGraphics = function()
 {
-	
+    
 }
 
 /**
@@ -23,121 +23,61 @@
  */
 PIXI.WebGLGraphics.renderGraphics = function(graphics, projection)
 {
-<<<<<<< HEAD
-	var gl = PIXI.gl;
-	
-	if(!graphics._webGL)graphics._webGL = {points:[], indices:[], lastIndex:0, 
-										   buffer:gl.createBuffer(),
-										   indexBuffer:gl.createBuffer()};
-	
-	if(graphics.dirty)
-	{
-		graphics.dirty = false;
-		
-		if(graphics.clearDirty)
-		{
-			graphics.clearDirty = false;
-			
-			graphics._webGL.lastIndex = 0;
-			graphics._webGL.points = [];
-			graphics._webGL.indices = [];
-			
-		}
-		
-		PIXI.WebGLGraphics.updateGraphics(graphics);
-	}
-	
-	PIXI.activatePrimitiveShader();
-	
-	// This  could be speeded up fo sure!
-	var m = PIXI.mat3.clone(graphics.worldTransform);
-	
-	PIXI.mat3.transpose(m);
-	
-	// set the matrix transform for the 
- 	gl.blendFunc(gl.ONE, gl.ONE_MINUS_SRC_ALPHA);
-
- 	gl.uniformMatrix3fv(PIXI.primitiveShader.translationMatrix, false, m);
- 	
-	gl.uniform2f(PIXI.primitiveShader.projectionVector, projection.x, -projection.y);
-	gl.uniform2f(PIXI.primitiveShader.offsetVector, -PIXI.offset.x, -PIXI.offset.y);
-	
-	gl.uniform1f(PIXI.primitiveShader.alpha, graphics.worldAlpha);
-	gl.bindBuffer(gl.ARRAY_BUFFER, graphics._webGL.buffer);
-	
-	gl.vertexAttribPointer(PIXI.primitiveShader.aVertexPosition, 2, gl.FLOAT, false, 4 * 6, 0);
-	gl.vertexAttribPointer(PIXI.primitiveShader.colorAttribute, 4, gl.FLOAT, false,4 * 6, 2 * 4);
-	
-	// set the index buffer!
-	gl.bindBuffer(gl.ELEMENT_ARRAY_BUFFER, graphics._webGL.indexBuffer);
-	
-
-	gl.drawElements(gl.TRIANGLE_STRIP,  graphics._webGL.indices.length, gl.UNSIGNED_SHORT, 0 );
-	
-	PIXI.deactivatePrimitiveShader();
-	
-	
-	// return to default shader...
-//	PIXI.activateShader(PIXI.defaultShader);
-=======
     var gl = PIXI.gl;
-
-    if(!graphics._webGL)graphics._webGL = {points:[], indices:[], lastIndex:0,
+    
+    if(!graphics._webGL)graphics._webGL = {points:[], indices:[], lastIndex:0, 
                                            buffer:gl.createBuffer(),
                                            indexBuffer:gl.createBuffer()};
-
+    
     if(graphics.dirty)
     {
         graphics.dirty = false;
-
+        
         if(graphics.clearDirty)
         {
             graphics.clearDirty = false;
-
+            
             graphics._webGL.lastIndex = 0;
             graphics._webGL.points = [];
             graphics._webGL.indices = [];
-
-        }
-
+            
+        }
+        
         PIXI.WebGLGraphics.updateGraphics(graphics);
     }
-
-
+    
     PIXI.activatePrimitiveShader();
-
+    
     // This  could be speeded up fo sure!
     var m = PIXI.mat3.clone(graphics.worldTransform);
-
+    
     PIXI.mat3.transpose(m);
-
-    // set the matrix transform for the
+    
+    // set the matrix transform for the 
     gl.blendFunc(gl.ONE, gl.ONE_MINUS_SRC_ALPHA);
 
-    gl.uniformMatrix3fv(PIXI.primitiveProgram.translationMatrix, false, m);
-
-    gl.uniform2f(PIXI.primitiveProgram.projectionVector, projection.x, projection.y);
-
-    gl.uniform1f(PIXI.primitiveProgram.alpha, graphics.worldAlpha);
-
+    gl.uniformMatrix3fv(PIXI.primitiveShader.translationMatrix, false, m);
+    
+    gl.uniform2f(PIXI.primitiveShader.projectionVector, projection.x, -projection.y);
+    gl.uniform2f(PIXI.primitiveShader.offsetVector, -PIXI.offset.x, -PIXI.offset.y);
+    
+    gl.uniform1f(PIXI.primitiveShader.alpha, graphics.worldAlpha);
     gl.bindBuffer(gl.ARRAY_BUFFER, graphics._webGL.buffer);
-
-    // WHY DOES THIS LINE NEED TO BE THERE???
-    gl.vertexAttribPointer(PIXI.shaderProgram.vertexPositionAttribute, 2, gl.FLOAT, false, 0, 0);
-    // its not even used.. but need to be set or it breaks?
-    // only on pc though..
-
-    gl.vertexAttribPointer(PIXI.primitiveProgram.vertexPositionAttribute, 2, gl.FLOAT, false, 4 * 6, 0);
-    gl.vertexAttribPointer(PIXI.primitiveProgram.colorAttribute, 4, gl.FLOAT, false,4 * 6, 2 * 4);
-
+    
+    gl.vertexAttribPointer(PIXI.primitiveShader.aVertexPosition, 2, gl.FLOAT, false, 4 * 6, 0);
+    gl.vertexAttribPointer(PIXI.primitiveShader.colorAttribute, 4, gl.FLOAT, false,4 * 6, 2 * 4);
+    
     // set the index buffer!
     gl.bindBuffer(gl.ELEMENT_ARRAY_BUFFER, graphics._webGL.indexBuffer);
+    
 
     gl.drawElements(gl.TRIANGLE_STRIP,  graphics._webGL.indices.length, gl.UNSIGNED_SHORT, 0 );
-
+    
+    PIXI.deactivatePrimitiveShader();
+    
+    
     // return to default shader...
-    PIXI.activateDefaultShader();
->>>>>>> 67d0c577
+//  PIXI.activateShader(PIXI.defaultShader);
 }
 
 /**
@@ -150,59 +90,18 @@
  */
 PIXI.WebGLGraphics.updateGraphics = function(graphics)
 {
-<<<<<<< HEAD
-	for (var i=graphics._webGL.lastIndex; i < graphics.graphicsData.length; i++) 
-	{
-		var data = graphics.graphicsData[i];
-		
-		if(data.type == PIXI.Graphics.POLY)
-		{
-			if(data.fill)
-			{
-				if(data.points.length>3) 
-				PIXI.WebGLGraphics.buildPoly(data, graphics._webGL);
-			}
-			
-			if(data.lineWidth > 0)
-			{
-				PIXI.WebGLGraphics.buildLine(data, graphics._webGL);
-			}
-		}
-		else if(data.type == PIXI.Graphics.RECT)
-		{
-			PIXI.WebGLGraphics.buildRectangle(data, graphics._webGL);
-		}
-		else if(data.type == PIXI.Graphics.CIRC || data.type == PIXI.Graphics.ELIP)
-		{
-			PIXI.WebGLGraphics.buildCircle(data, graphics._webGL);
-		}
-	};
-	
-	graphics._webGL.lastIndex = graphics.graphicsData.length;
-	
-	var gl = PIXI.gl;
-
-	graphics._webGL.glPoints = new Float32Array(graphics._webGL.points);
-	
-	gl.bindBuffer(gl.ARRAY_BUFFER, graphics._webGL.buffer);
-	gl.bufferData(gl.ARRAY_BUFFER, graphics._webGL.glPoints, gl.STATIC_DRAW);
-	
-	graphics._webGL.glIndicies = new Uint16Array(graphics._webGL.indices);
-	
-	gl.bindBuffer(gl.ELEMENT_ARRAY_BUFFER, graphics._webGL.indexBuffer);
-=======
-    for (var i=graphics._webGL.lastIndex; i < graphics.graphicsData.length; i++)
+    for (var i=graphics._webGL.lastIndex; i < graphics.graphicsData.length; i++) 
     {
         var data = graphics.graphicsData[i];
-
+        
         if(data.type == PIXI.Graphics.POLY)
         {
             if(data.fill)
             {
-                if(data.points.length>3)
+                if(data.points.length>3) 
                 PIXI.WebGLGraphics.buildPoly(data, graphics._webGL);
             }
-
+            
             if(data.lineWidth > 0)
             {
                 PIXI.WebGLGraphics.buildLine(data, graphics._webGL);
@@ -216,21 +115,20 @@
         {
             PIXI.WebGLGraphics.buildCircle(data, graphics._webGL);
         }
-    }
-
+    };
+    
     graphics._webGL.lastIndex = graphics.graphicsData.length;
-
+    
     var gl = PIXI.gl;
 
     graphics._webGL.glPoints = new Float32Array(graphics._webGL.points);
-
+    
     gl.bindBuffer(gl.ARRAY_BUFFER, graphics._webGL.buffer);
     gl.bufferData(gl.ARRAY_BUFFER, graphics._webGL.glPoints, gl.STATIC_DRAW);
-
+    
     graphics._webGL.glIndicies = new Uint16Array(graphics._webGL.indices);
-
+    
     gl.bindBuffer(gl.ELEMENT_ARRAY_BUFFER, graphics._webGL.indexBuffer);
->>>>>>> 67d0c577
     gl.bufferData(gl.ELEMENT_ARRAY_BUFFER, graphics._webGL.glIndicies, gl.STATIC_DRAW);
 }
 
@@ -245,101 +143,47 @@
  */
 PIXI.WebGLGraphics.buildRectangle = function(graphicsData, webGLData)
 {
-<<<<<<< HEAD
-	// --- //
-	// need to convert points to a nice regular data
-	// 
-	var rectData = graphicsData.points;
-	var x = rectData[0];
-	var y = rectData[1];
-	var width = rectData[2];
-	var height = rectData[3];
-	
-	
-	if(graphicsData.fill)
-	{
-		var color = HEXtoRGB(graphicsData.fillColor);
-		var alpha = graphicsData.fillAlpha;
-		
-		var r = color[0] * alpha;
-		var g = color[1] * alpha;
-		var b = color[2] * alpha;
-	
-		var verts = webGLData.points;
-		var indices = webGLData.indices;
-	
-		var vertPos = verts.length/6;
-		
-		// start
-		verts.push(x, y);
-		verts.push(r, g, b, alpha);
-		
-		verts.push(x + width, y);
-		verts.push(r, g, b, alpha);
-		
-		verts.push(x , y + height);
-		verts.push(r, g, b, alpha);
-		
-		verts.push(x + width, y + height);
-		verts.push(r, g, b, alpha);
-		
-		// insert 2 dead triangles..
-		indices.push(vertPos, vertPos, vertPos+1, vertPos+2, vertPos+3, vertPos+3)
-	}
-	
-	if(graphicsData.lineWidth)
-	{
-		graphicsData.points = [x, y,
-				  x + width, y,
-				  x + width, y + height,
-				  x, y + height,
-				  x, y];
-	
-		PIXI.WebGLGraphics.buildLine(graphicsData, webGLData);
-	}
-	
-=======
     // --- //
     // need to convert points to a nice regular data
-    //
+    // 
     var rectData = graphicsData.points;
     var x = rectData[0];
     var y = rectData[1];
     var width = rectData[2];
     var height = rectData[3];
-
-
+    
+    
     if(graphicsData.fill)
     {
-        var color = hex2rgb(graphicsData.fillColor);
+        var color = HEXtoRGB(graphicsData.fillColor);
         var alpha = graphicsData.fillAlpha;
-
+        
         var r = color[0] * alpha;
         var g = color[1] * alpha;
         var b = color[2] * alpha;
-
+    
         var verts = webGLData.points;
         var indices = webGLData.indices;
-
+    
         var vertPos = verts.length/6;
-
+        
         // start
         verts.push(x, y);
         verts.push(r, g, b, alpha);
-
+        
         verts.push(x + width, y);
         verts.push(r, g, b, alpha);
-
+        
         verts.push(x , y + height);
         verts.push(r, g, b, alpha);
-
+        
         verts.push(x + width, y + height);
         verts.push(r, g, b, alpha);
-
+        
         // insert 2 dead triangles..
         indices.push(vertPos, vertPos, vertPos+1, vertPos+2, vertPos+3, vertPos+3)
     }
-
+    
     if(graphicsData.lineWidth)
     {
         graphicsData.points = [x, y,
@@ -347,11 +191,10 @@
                   x + width, y + height,
                   x, y + height,
                   x, y];
-
+    
         PIXI.WebGLGraphics.buildLine(graphicsData, webGLData);
     }
-
->>>>>>> 67d0c577
+    
 }
 
 /**
@@ -365,120 +208,61 @@
  */
 PIXI.WebGLGraphics.buildCircle = function(graphicsData, webGLData)
 {
-<<<<<<< HEAD
-	// --- //
-	// need to convert points to a nice regular data
-	// 
-	var rectData = graphicsData.points;
-	var x = rectData[0];
-	var y = rectData[1];
-	var width = rectData[2];
-	var height = rectData[3];
-	
-	var totalSegs = 40;
-	var seg = (Math.PI * 2) / totalSegs ;
-		
-	if(graphicsData.fill)
-	{
-		var color = HEXtoRGB(graphicsData.fillColor);
-		var alpha = graphicsData.fillAlpha;
-
-		var r = color[0] * alpha;
-		var g = color[1] * alpha;
-		var b = color[2] * alpha;
-	
-		var verts = webGLData.points;
-		var indices = webGLData.indices;
-	
-		var vecPos = verts.length/6;
-		
-		indices.push(vecPos);
-		
-		for (var i=0; i < totalSegs + 1 ; i++) 
-		{
-			verts.push(x,y, r, g, b, alpha);
-			
-			verts.push(x + Math.sin(seg * i) * width,
-					   y + Math.cos(seg * i) * height,
-					   r, g, b, alpha);
-		
-			indices.push(vecPos++, vecPos++);
-		};
-		
-		indices.push(vecPos-1);
-	}
-	
-	if(graphicsData.lineWidth)
-	{
-		graphicsData.points = [];
-		
-		for (var i=0; i < totalSegs + 1; i++) 
-		{
-			graphicsData.points.push(x + Math.sin(seg * i) * width,
-									 y + Math.cos(seg * i) * height)
-		};
-		
-		PIXI.WebGLGraphics.buildLine(graphicsData, webGLData);
-	}
-	
-=======
     // --- //
     // need to convert points to a nice regular data
-    //
+    // 
     var rectData = graphicsData.points;
     var x = rectData[0];
     var y = rectData[1];
     var width = rectData[2];
     var height = rectData[3];
-
+    
     var totalSegs = 40;
     var seg = (Math.PI * 2) / totalSegs ;
-    var i;
-
-    if (graphicsData.fill)
-    {
-        var color = hex2rgb(graphicsData.fillColor);
+        
+    if(graphicsData.fill)
+    {
+        var color = HEXtoRGB(graphicsData.fillColor);
         var alpha = graphicsData.fillAlpha;
 
         var r = color[0] * alpha;
         var g = color[1] * alpha;
         var b = color[2] * alpha;
-
+    
         var verts = webGLData.points;
         var indices = webGLData.indices;
-
+    
         var vecPos = verts.length/6;
-
+        
         indices.push(vecPos);
-
-        for (i = 0; i < totalSegs + 1 ; i++)
+        
+        for (var i=0; i < totalSegs + 1 ; i++) 
         {
             verts.push(x,y, r, g, b, alpha);
-
+            
             verts.push(x + Math.sin(seg * i) * width,
                        y + Math.cos(seg * i) * height,
                        r, g, b, alpha);
-
+        
             indices.push(vecPos++, vecPos++);
-        }
-
+        };
+        
         indices.push(vecPos-1);
     }
-
-    if (graphicsData.lineWidth)
+    
+    if(graphicsData.lineWidth)
     {
         graphicsData.points = [];
-
-        for (i = 0; i < totalSegs + 1; i++)
+        
+        for (var i=0; i < totalSegs + 1; i++) 
         {
             graphicsData.points.push(x + Math.sin(seg * i) * width,
                                      y + Math.cos(seg * i) * height)
-        }
-
+        };
+        
         PIXI.WebGLGraphics.buildLine(graphicsData, webGLData);
     }
-
->>>>>>> 67d0c577
+    
 }
 
 /**
@@ -492,290 +276,98 @@
  */
 PIXI.WebGLGraphics.buildLine = function(graphicsData, webGLData)
 {
-<<<<<<< HEAD
-	// TODO OPTIMISE!
-	
-	var wrap = true;
-	var points = graphicsData.points;
-	if(points.length == 0)return;
-	
-	// if the line width is an odd number add 0.5 to align to a whole pixel
-	if(graphicsData.lineWidth%2)
-	{
-		for (var i = 0; i < points.length; i++) {
-			points[i] += 0.5;
-		};
-	}
-
-	// get first and last point.. figure out the middle!
-	var firstPoint = new PIXI.Point( points[0], points[1] );
-	var lastPoint = new PIXI.Point( points[points.length - 2], points[points.length - 1] );
-	
-	// if the first point is the last point - goona have issues :)
-	if(firstPoint.x == lastPoint.x && firstPoint.y == lastPoint.y)
-	{
-		points.pop();
-		points.pop();
-		
-		lastPoint = new PIXI.Point( points[points.length - 2], points[points.length - 1] );
-		
-		var midPointX = lastPoint.x + (firstPoint.x - lastPoint.x) *0.5;
-		var midPointY = lastPoint.y + (firstPoint.y - lastPoint.y) *0.5;
-		
-		points.unshift(midPointX, midPointY);
-		points.push(midPointX, midPointY)
-	}
-	
-	var verts = webGLData.points;
-	var indices = webGLData.indices;
-	var length = points.length / 2;
-	var indexCount = points.length;
-	var indexStart = verts.length/6;
-	
-	// DRAW the Line
-	var width = graphicsData.lineWidth / 2;
-	
-	// sort color
-	var color = HEXtoRGB(graphicsData.lineColor);
-	var alpha = graphicsData.lineAlpha;
-	var r = color[0] * alpha;
-	var g = color[1] * alpha;
-	var b = color[2] * alpha;
-	
-	var p1x, p1y, p2x, p2y, p3x, p3y;
-	var perpx, perpy, perp2x, perp2y, perp3x, perp3y;
-	var ipx, ipy;
-	var a1, b1, c1, a2, b2, c2;
-	var denom, pdist, dist;
-	
-	p1x = points[0];
-	p1y = points[1];
-	
-	p2x = points[2];
-	p2y = points[3];
-	
-	perpx = -(p1y - p2y);
-	perpy =  p1x - p2x;
-	
-	dist = Math.sqrt(perpx*perpx + perpy*perpy);
-	
-	perpx /= dist;
-	perpy /= dist;
-	perpx *= width;
-	perpy *= width;
-	
-	// start
-	verts.push(p1x - perpx , p1y - perpy,
-				r, g, b, alpha);
-	
-	verts.push(p1x + perpx , p1y + perpy,
-				r, g, b, alpha);
-	
-	for (var i = 1; i < length-1; i++) 
-	{
-		p1x = points[(i-1)*2];
-		p1y = points[(i-1)*2 + 1];
-		
-		p2x = points[(i)*2]
-		p2y = points[(i)*2 + 1]
-		
-		p3x = points[(i+1)*2];
-		p3y = points[(i+1)*2 + 1];
-		
-		perpx = -(p1y - p2y);
-		perpy = p1x - p2x;
-		
-		dist = Math.sqrt(perpx*perpx + perpy*perpy);
-		perpx /= dist;
-		perpy /= dist;
-		perpx *= width;
-		perpy *= width;
-
-		perp2x = -(p2y - p3y);
-		perp2y = p2x - p3x;
-		
-		dist = Math.sqrt(perp2x*perp2x + perp2y*perp2y);
-		perp2x /= dist;
-		perp2y /= dist;
-		perp2x *= width;
-		perp2y *= width;
-		
-		a1 = (-perpy + p1y) - (-perpy + p2y);
-	    b1 = (-perpx + p2x) - (-perpx + p1x);
-	    c1 = (-perpx + p1x) * (-perpy + p2y) - (-perpx + p2x) * (-perpy + p1y);
-	    a2 = (-perp2y + p3y) - (-perp2y + p2y);
-	    b2 = (-perp2x + p2x) - (-perp2x + p3x);
-	    c2 = (-perp2x + p3x) * (-perp2y + p2y) - (-perp2x + p2x) * (-perp2y + p3y);
-	 
-	    denom = a1*b2 - a2*b1;
-
-	   if(Math.abs(denom) < 0.1 )
-		{
-		
-			denom+=10.1;
-			verts.push(p2x - perpx , p2y - perpy,
-				r, g, b, alpha);
-	
-			verts.push(p2x + perpx , p2y + perpy,
-				r, g, b, alpha);
-			
-			continue;
-		}
-	    
-	    px = (b1*c2 - b2*c1)/denom;
-	    py = (a2*c1 - a1*c2)/denom;
-		
-			
-		pdist = (px -p2x) * (px -p2x) + (py -p2y) + (py -p2y);
-		
-
-		if(pdist > 140 * 140)
-		{
-			perp3x = perpx - perp2x;
-			perp3y = perpy - perp2y;
-			
-			dist = Math.sqrt(perp3x*perp3x + perp3y*perp3y);
-			perp3x /= dist;
-			perp3y /= dist;
-			perp3x *= width;
-			perp3y *= width;
-			
-			verts.push(p2x - perp3x, p2y -perp3y);
-			verts.push(r, g, b, alpha);
-			
-			verts.push(p2x + perp3x, p2y +perp3y);
-			verts.push(r, g, b, alpha);
-			
-			verts.push(p2x - perp3x, p2y -perp3y);
-			verts.push(r, g, b, alpha);
-			
-			indexCount++;
-		}
-		else
-		{
-
-			verts.push(px , py);
-			verts.push(r, g, b, alpha);
-			
-			verts.push(p2x - (px-p2x), p2y - (py - p2y));
-			verts.push(r, g, b, alpha);
-		}
-	}
-	
-	p1x = points[(length-2)*2]
-	p1y = points[(length-2)*2 + 1] 
-	
-	p2x = points[(length-1)*2]
-	p2y = points[(length-1)*2 + 1]
-	
-	perpx = -(p1y - p2y)
-	perpy = p1x - p2x;
-	
-	dist = Math.sqrt(perpx*perpx + perpy*perpy);
-	perpx /= dist;
-	perpy /= dist;
-	perpx *= width;
-	perpy *= width;
-	
-	verts.push(p2x - perpx , p2y - perpy)
-	verts.push(r, g, b, alpha);
-	
-	verts.push(p2x + perpx , p2y + perpy)
-	verts.push(r, g, b, alpha);
-	
-	indices.push(indexStart);
-	
-	for (var i=0; i < indexCount; i++) 
-	{
-		indices.push(indexStart++);
-	};
-	
-	indices.push(indexStart-1);
-=======
     // TODO OPTIMISE!
-
+    
     var wrap = true;
     var points = graphicsData.points;
-    if (points.length === 0) return;
+    if(points.length == 0)return;
+    
+    // if the line width is an odd number add 0.5 to align to a whole pixel
+    if(graphicsData.lineWidth%2)
+    {
+        for (var i = 0; i < points.length; i++) {
+            points[i] += 0.5;
+        };
+    }
 
     // get first and last point.. figure out the middle!
     var firstPoint = new PIXI.Point( points[0], points[1] );
     var lastPoint = new PIXI.Point( points[points.length - 2], points[points.length - 1] );
-
+    
     // if the first point is the last point - goona have issues :)
-    if (firstPoint.x == lastPoint.x && firstPoint.y == lastPoint.y)
+    if(firstPoint.x == lastPoint.x && firstPoint.y == lastPoint.y)
     {
         points.pop();
         points.pop();
-
+        
         lastPoint = new PIXI.Point( points[points.length - 2], points[points.length - 1] );
-
+        
         var midPointX = lastPoint.x + (firstPoint.x - lastPoint.x) *0.5;
         var midPointY = lastPoint.y + (firstPoint.y - lastPoint.y) *0.5;
-
+        
         points.unshift(midPointX, midPointY);
         points.push(midPointX, midPointY)
     }
-
+    
     var verts = webGLData.points;
     var indices = webGLData.indices;
     var length = points.length / 2;
     var indexCount = points.length;
     var indexStart = verts.length/6;
-
+    
     // DRAW the Line
     var width = graphicsData.lineWidth / 2;
-
+    
     // sort color
-    var color = hex2rgb(graphicsData.lineColor);
+    var color = HEXtoRGB(graphicsData.lineColor);
     var alpha = graphicsData.lineAlpha;
     var r = color[0] * alpha;
     var g = color[1] * alpha;
     var b = color[2] * alpha;
-
+    
     var p1x, p1y, p2x, p2y, p3x, p3y;
     var perpx, perpy, perp2x, perp2y, perp3x, perp3y;
     var ipx, ipy;
     var a1, b1, c1, a2, b2, c2;
     var denom, pdist, dist;
-
+    
     p1x = points[0];
     p1y = points[1];
-
+    
     p2x = points[2];
     p2y = points[3];
-
+    
     perpx = -(p1y - p2y);
     perpy =  p1x - p2x;
-
+    
     dist = Math.sqrt(perpx*perpx + perpy*perpy);
-
+    
     perpx /= dist;
     perpy /= dist;
     perpx *= width;
     perpy *= width;
-
+    
     // start
     verts.push(p1x - perpx , p1y - perpy,
                 r, g, b, alpha);
-
+    
     verts.push(p1x + perpx , p1y + perpy,
                 r, g, b, alpha);
-
-    for (var i = 1; i < length-1; i++)
+    
+    for (var i = 1; i < length-1; i++) 
     {
         p1x = points[(i-1)*2];
         p1y = points[(i-1)*2 + 1];
-
+        
         p2x = points[(i)*2]
         p2y = points[(i)*2 + 1]
-
+        
         p3x = points[(i+1)*2];
         p3y = points[(i+1)*2 + 1];
-
+        
         perpx = -(p1y - p2y);
         perpy = p1x - p2x;
-
+        
         dist = Math.sqrt(perpx*perpx + perpy*perpy);
         perpx /= dist;
         perpy /= dist;
@@ -784,93 +376,104 @@
 
         perp2x = -(p2y - p3y);
         perp2y = p2x - p3x;
-
+        
         dist = Math.sqrt(perp2x*perp2x + perp2y*perp2y);
         perp2x /= dist;
         perp2y /= dist;
         perp2x *= width;
         perp2y *= width;
-
+        
         a1 = (-perpy + p1y) - (-perpy + p2y);
         b1 = (-perpx + p2x) - (-perpx + p1x);
         c1 = (-perpx + p1x) * (-perpy + p2y) - (-perpx + p2x) * (-perpy + p1y);
         a2 = (-perp2y + p3y) - (-perp2y + p2y);
         b2 = (-perp2x + p2x) - (-perp2x + p3x);
         c2 = (-perp2x + p3x) * (-perp2y + p2y) - (-perp2x + p2x) * (-perp2y + p3y);
-
+     
         denom = a1*b2 - a2*b1;
 
-        if (denom === 0) {
-            denom+=1;
-        }
-
+       if(Math.abs(denom) < 0.1 )
+        {
+        
+            denom+=10.1;
+            verts.push(p2x - perpx , p2y - perpy,
+                r, g, b, alpha);
+    
+            verts.push(p2x + perpx , p2y + perpy,
+                r, g, b, alpha);
+            
+            continue;
+        }
+        
         px = (b1*c2 - b2*c1)/denom;
         py = (a2*c1 - a1*c2)/denom;
-
+        
+            
         pdist = (px -p2x) * (px -p2x) + (py -p2y) + (py -p2y);
+        
 
         if(pdist > 140 * 140)
         {
             perp3x = perpx - perp2x;
             perp3y = perpy - perp2y;
-
+            
             dist = Math.sqrt(perp3x*perp3x + perp3y*perp3y);
             perp3x /= dist;
             perp3y /= dist;
             perp3x *= width;
             perp3y *= width;
-
+            
             verts.push(p2x - perp3x, p2y -perp3y);
             verts.push(r, g, b, alpha);
-
+            
             verts.push(p2x + perp3x, p2y +perp3y);
             verts.push(r, g, b, alpha);
-
+            
             verts.push(p2x - perp3x, p2y -perp3y);
             verts.push(r, g, b, alpha);
-
+            
             indexCount++;
         }
         else
         {
+
             verts.push(px , py);
             verts.push(r, g, b, alpha);
-
+            
             verts.push(p2x - (px-p2x), p2y - (py - p2y));
             verts.push(r, g, b, alpha);
         }
     }
-
+    
     p1x = points[(length-2)*2]
-    p1y = points[(length-2)*2 + 1]
-
+    p1y = points[(length-2)*2 + 1] 
+    
     p2x = points[(length-1)*2]
     p2y = points[(length-1)*2 + 1]
-
+    
     perpx = -(p1y - p2y)
     perpy = p1x - p2x;
-
+    
     dist = Math.sqrt(perpx*perpx + perpy*perpy);
     perpx /= dist;
     perpy /= dist;
     perpx *= width;
     perpy *= width;
-
+    
     verts.push(p2x - perpx , p2y - perpy)
     verts.push(r, g, b, alpha);
-
+    
     verts.push(p2x + perpx , p2y + perpy)
     verts.push(r, g, b, alpha);
-
+    
     indices.push(indexStart);
-
-    for (i = 0; i < indexCount; i++)
+    
+    for (var i=0; i < indexCount; i++) 
     {
         indices.push(indexStart++);
-    }
-
+    };
+    
     indices.push(indexStart-1);
->>>>>>> 67d0c577
 }
 
 /**
@@ -884,73 +487,45 @@
  */
 PIXI.WebGLGraphics.buildPoly = function(graphicsData, webGLData)
 {
-<<<<<<< HEAD
-	var points = graphicsData.points;
-	if(points.length < 6)return;
-	
-	// get first and last point.. figure out the middle!
-	var verts = webGLData.points;
-	var indices = webGLData.indices;
-	
-	var length = points.length / 2;
-	
-	// sort color
-	var color = HEXtoRGB(graphicsData.fillColor);
-	var alpha = graphicsData.fillAlpha;
-	var r = color[0] * alpha;
-	var g = color[1] * alpha;
-	var b = color[2] * alpha;
-	
-	var triangles = PIXI.PolyK.Triangulate(points);
-	
-	var vertPos = verts.length / 6;
-	
-	for (var i=0; i < triangles.length; i+=3) 
-	{
-		indices.push(triangles[i] + vertPos);
-		indices.push(triangles[i] + vertPos);
-		indices.push(triangles[i+1] + vertPos);
-		indices.push(triangles[i+2] +vertPos);
-		indices.push(triangles[i+2] + vertPos);
-	};
-	
-	for (var i = 0; i < length; i++) 
-	{
-		verts.push(points[i * 2], points[i * 2 + 1],
-				   r, g, b, alpha);
-	};
-=======
     var points = graphicsData.points;
-    if (points.length < 6) return;
-
+    if(points.length < 6)return;
+    
     // get first and last point.. figure out the middle!
     var verts = webGLData.points;
     var indices = webGLData.indices;
-
+    
+    var length = points.length / 2;
+    
+    // sort color
+    var color = HEXtoRGB(graphicsData.fillColor);
+    var alpha = graphicsData.fillAlpha;
+    var r = color[0] * alpha;
+    var g = color[1] * alpha;
+    var b = color[2] * alpha;
+    
     var triangles = PIXI.PolyK.Triangulate(points);
+    
     var vertPos = verts.length / 6;
-
-    for (var i = 0, l = triangles.length; i < l; i+=3)
+    
+    for (var i=0; i < triangles.length; i+=3) 
     {
         indices.push(triangles[i] + vertPos);
         indices.push(triangles[i] + vertPos);
         indices.push(triangles[i+1] + vertPos);
         indices.push(triangles[i+2] +vertPos);
         indices.push(triangles[i+2] + vertPos);
-    }
-
-    // sort color
-    var color = hex2rgb(graphicsData.fillColor);
-    var alpha = graphicsData.fillAlpha;
-    var r = color[0] * alpha;
-    var g = color[1] * alpha;
-    var b = color[2] * alpha;
-
-    for (i = 0, l = points.length / 2; i < l; i++)
+    };
+    
+    for (var i = 0; i < length; i++) 
     {
         verts.push(points[i * 2], points[i * 2 + 1],
                    r, g, b, alpha);
-    }
->>>>>>> 67d0c577
-}
-
+    };
+}
+
+function HEXtoRGB(hex) {
+    return [(hex >> 16 & 0xFF) / 255, ( hex >> 8 & 0xFF) / 255, (hex & 0xFF)/ 255];
+}
+
+
+
