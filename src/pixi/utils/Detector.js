--- conflicted
+++ resolved
@@ -22,22 +22,6 @@
     if(!width)width = 800;
     if(!height)height = 600;
 
-<<<<<<< HEAD
-	// BORROWED from Mr Doob (mrdoob.com)
-	var webgl = ( function () { try { return !! window.WebGLRenderingContext && !! document.createElement( 'canvas' ).getContext( 'experimental-webgl' ); } catch( e ) { return false; } } )();
-	
-	// TEMP FIX
-	if(webgl)
-	{
-		var ie =  (navigator.userAgent.toLowerCase().indexOf('msie') != -1);
-		 webgl = !ie;
-	}
-	//console.log(webgl);
-	if( webgl )
-	{
-		return new PIXI.WebGLRenderer(width, height, view, transparent, antialias);
-	}
-=======
     // BORROWED from Mr Doob (mrdoob.com)
     var webgl = ( function () { try {
                                     var canvas = document.createElement( 'canvas' );
@@ -52,7 +36,6 @@
         var ie =  (navigator.userAgent.toLowerCase().indexOf('trident') !== -1);
         webgl = !ie;
     }
->>>>>>> 29eb95ee
 
     //console.log(webgl);
     if( webgl )
